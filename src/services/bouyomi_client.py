"""棒読みちゃんと通信するモジュール。

TCP通信で棒読みちゃんにテキストを送信します。
"""

import logging
import socket
import struct
import time
from typing import Dict, Optional, Tuple

class BouyomiClient:
    """棒読みちゃんクライアントクラス。
    
    TCP通信で棒読みちゃんにテキストを送信する機能を提供します。
    """
    
    def __init__(self, config: Dict[str, str]) -> None:
        """棒読みちゃんクライアントクラスを初期化します。
        
        Args:
            config: 環境設定の辞書
        """
        self.logger = logging.getLogger(__name__)
        
        # 棒読みちゃんの接続設定
        self.host = config.get("BOUYOMI_HOST", "127.0.0.1")
        self.port = int(config.get("BOUYOMI_PORT", "50001"))
        
        # 音声設定
        self.voice_type = int(config.get("BOUYOMI_VOICE_TYPE", "0"))  # 0: 通常
        self.voice_speed = int(config.get("BOUYOMI_VOICE_SPEED", "-1"))  # -1: 標準
        self.voice_tone = int(config.get("BOUYOMI_VOICE_TONE", "-1"))  # -1: 標準
        self.voice_volume = int(config.get("BOUYOMI_VOICE_VOLUME", "-1"))  # -1: 標準
        self.voice_type_specific = int(config.get("BOUYOMI_VOICE_TYPE_SPECIFIC", "0"))  # 0: 標準
        
        # 接続状態
        self._connected = False
        self._last_connect_attempt = 0
        self._connect_retry_interval = int(config.get("BOUYOMI_RETRY_INTERVAL", "5"))  # 秒
        
        # 接続タイムアウト設定
        self._timeout = float(config.get("BOUYOMI_COMMAND_TIMEOUT", "3.0"))  # 秒
        
        # 永続的なソケット接続（常にNoneから開始）
        self._socket = None
    
    def __del__(self) -> None:
        """デストラクタ - オブジェクトが破棄される際にリソースを解放します。"""
        self.close()
    
    def close(self) -> None:
        """接続をクローズし、リソースを解放します。"""
        try:
            if self._socket:
                self._socket.close()
                self._socket = None
            self._connected = False
            self.logger.debug("棒読みちゃんとの接続を閉じました")
        except Exception as e:
            self.logger.error(f"棒読みちゃんとの接続クローズ中にエラーが発生しました: {e}", exc_info=True)
    
    def speak(self, text: str) -> bool:
        """テキストを棒読みちゃんに送信して読み上げさせます。
        
        Args:
            text: 読み上げるテキスト
            
        Returns:
            bool: 送信が成功したかどうか
        """
        if not text:
            return False
        
        max_retries = int(getattr(self, 'max_retries', 3))
        retry_interval = float(getattr(self, 'retry_interval', 2.0))
        for attempt in range(1, max_retries + 1):
            try:
                # コマンドデータの作成
                command = self._create_command(text)
                # 送信
                result = self._send_command(command)
                if result:
                    if attempt > 1:
                        self.logger.info(f"リトライ{attempt-1}回目で復旧成功: {text}")
                    return True
                else:
                    raise ConnectionError("送信失敗")
            except Exception as e:
                self.logger.error(f"棒読みちゃんへの送信中にエラーが発生しました（{attempt}回目）: {e}", exc_info=True)
                if attempt < max_retries:
                    self.logger.info(f"{retry_interval}秒後に再試行します...")
                    time.sleep(retry_interval)
                else:
                    self.logger.error(f"最大リトライ回数({max_retries})に到達。復旧できませんでした: {text}")
        return False
    
    def talk(self, text: str) -> bool:
        """
        棒読みちゃん本体のバイナリTCPプロトコルでコマンド送信する（.NETサンプル準拠）。
        リトライ・復旧処理付き。
        """
        if not text:
            return False
        max_retries = int(getattr(self, 'max_retries', 3))
        retry_interval = float(getattr(self, 'retry_interval', 2.0))
        for attempt in range(1, max_retries + 1):
            try:
<<<<<<< HEAD
                iCommand = 0x0001  # Int16
                iSpeed   = -1      # Int16
                iTone    = -1      # Int16
                iVolume  = -1      # Int16
                iVoice   = 1       # Int16
                bCode    = 0       # 1バイト
                bMessage = text.encode('utf-8')
                iLength  = len(bMessage)

                # .NETサンプルと同じ順序・型でパック
                packet = struct.pack('<hhhhhB', iCommand, iSpeed, iTone, iVolume, iVoice, bCode)
                packet += struct.pack('<I', iLength)
                packet += bMessage

                with socket.socket(socket.AF_INET, socket.SOCK_STREAM) as sock:
                    sock.settimeout(self._timeout)
                    sock.connect((self.host, self.port))
=======
                iCommand = 0x0001  # メッセージ読み上げ
                iSpeed   = -1      # 速度（-1:デフォルト）
                iTone    = -1      # 音程（-1:デフォルト）
                iVolume  = -1      # 音量（-1:デフォルト）
                iVoice   = 1       # 声質（1:女性1）
                bCode    = 0       # 文字コード(0:UTF-8)
                bMessage = text.encode('utf-8')
                iLength  = len(bMessage)

                with socket.socket(socket.AF_INET, socket.SOCK_STREAM) as sock:
                    sock.settimeout(self._timeout)
                    sock.connect((self.host, self.port))
                    packet = struct.pack('<hhhhhb', iCommand, iSpeed, iTone, iVolume, iVoice, bCode)
                    packet += struct.pack('<I', iLength)
                    packet += bMessage
>>>>>>> 0d5acc6d
                    self.logger.debug(f"送信バイト列: {packet}")
                    sock.sendall(packet)
                self.logger.info(f"棒読みちゃん本体にバイナリコマンド送信: {text}")
                if attempt > 1:
                    self.logger.info(f"リトライ{attempt-1}回目で復旧成功: {text}")
                return True
            except Exception as e:
                self.logger.error(f"棒読みちゃんバイナリ送信エラー（{attempt}回目）: {e}", exc_info=True)
                if attempt < max_retries:
                    self.logger.info(f"{retry_interval}秒後に再試行します...")
                    time.sleep(retry_interval)
                else:
                    self.logger.error(f"最大リトライ回数({max_retries})に到達。復旧できませんでした: {text}")
        return False
    
    def _create_command(self, text: str) -> bytes:
        """棒読みちゃんコマンドデータを作成します。
        
        Args:
            text: 読み上げるテキスト
            
        Returns:
            bytes: コマンドデータ
        """
        # テキストをUTF-8でバイト列に変換
        text_bytes = text.encode('utf-8')
        
        # コマンド形式：
        # [コマンド(1)][速度(2)][音程(2)][音量(2)][声質(1)][エンコード(1)][追加声質(4)][テキスト長(4)][テキスト(可変)]
        # 注意: 数値の型とバイト数が厳密に指定されている
        command = struct.pack(
            '<bhhhbbi',
            0x01,                    # コマンド（0x01：読み上げ）[1バイト]
            self.voice_speed,        # 速度 [2バイト、符号付き]
            self.voice_tone,         # 音程 [2バイト、符号付き]
            self.voice_volume,       # 音量 [2バイト、符号付き]
            self.voice_type,         # 声質 [1バイト、符号なし]
            0x00,                    # エンコード（0：UTF-8, 1：Unicode, 2：Shift-JIS）[1バイト]
            self.voice_type_specific # 追加声質 [4バイト、符号付き]
        )
        
        # テキスト長を追加 [4バイト]
        command += struct.pack('<i', len(text_bytes))
        
        # テキストデータを追加
        command += text_bytes
        
        return command
    
    def _send_command(self, command: bytes) -> bool:
        """コマンドデータを棒読みちゃんに送信します。
        
        Args:
            command: 送信するコマンドデータ
            
        Returns:
            bool: 送信が成功したかどうか
        """
        # 接続または再接続
        if not self._try_connect():
            return False
        
        sock = None
        try:
            # ソケット作成
            sock = socket.socket(socket.AF_INET, socket.SOCK_STREAM)
            
            # タイムアウト設定
            sock.settimeout(self._timeout)
            
            # 接続
            sock.connect((self.host, self.port))
            
            # コマンド送信
            sock.sendall(command)
            
            # 接続成功を記録
            self._connected = True
            self.logger.debug(f"棒読みちゃんにテキストを送信しました: {len(command)} バイト")
            return True
            
        except ConnectionRefusedError:
            self.logger.warning(f"棒読みちゃんに接続できませんでした: {self.host}:{self.port}")
            self._connected = False
            return False
            
        except socket.timeout:
            self.logger.warning("棒読みちゃんへの接続がタイムアウトしました")
            self._connected = False
            return False
            
        except (ConnectionError, OSError) as e:
            self.logger.error(f"棒読みちゃんへの送信中にエラーが発生しました: {e}", exc_info=True)
            self._connected = False
            return False
            
        except Exception as e:
            self.logger.error(f"棒読みちゃんへの接続中にエラーが発生しました: {e}", exc_info=True)
            self._connected = False
            return False
            
        finally:
            if sock:
                try:
                    sock.close()
                except Exception as e:
                    self.logger.debug(f"ソケットのクローズ中にエラーが発生しました: {e}")
    
    def _try_connect(self) -> bool:
        """棒読みちゃんへの接続を試みます。
        
        接続失敗後一定時間が経過していない場合は、retry_interval秒間は再試行しません。
        
        Returns:
            bool: 接続が可能な状態かどうか
        """
        current_time = time.time()
        
        # すでに接続されているか、前回の接続失敗から一定時間経過している場合のみ接続を試みる
        if self._connected or (current_time - self._last_connect_attempt) >= self._connect_retry_interval:
            self._last_connect_attempt = current_time
            return True
        else:
            # 前回の接続失敗からまだ十分な時間が経過していない
            remain_time = self._connect_retry_interval - (current_time - self._last_connect_attempt)
            self.logger.debug(f"棒読みちゃんへの再接続待機中... あと {remain_time:.1f} 秒")
            return False
    
    def test_connection(self) -> bool:
        """棒読みちゃんとの接続をテストします。
        
        Returns:
            bool: 接続が成功したかどうか
        """
        sock = None
        try:
            # テスト用ソケット作成
            sock = socket.socket(socket.AF_INET, socket.SOCK_STREAM)
            
            # タイムアウト設定
            sock.settimeout(self._timeout)
            
            # 接続
            sock.connect((self.host, self.port))
            
            self.logger.info(f"棒読みちゃんとの接続テストに成功しました: {self.host}:{self.port}")
            self._connected = True
            return True
            
        except ConnectionRefusedError:
            self.logger.warning(f"棒読みちゃんに接続できませんでした: {self.host}:{self.port}")
            self._connected = False
            return False
            
        except socket.timeout:
            self.logger.warning("棒読みちゃんへの接続がタイムアウトしました")
            self._connected = False
            return False
            
        except Exception as e:
            self.logger.error(f"棒読みちゃんへの接続テスト中にエラーが発生しました: {e}", exc_info=True)
            self._connected = False
            return False
            
        finally:
            if sock:
                try:
                    sock.close()
                except Exception as e:
                    self.logger.debug(f"ソケットのクローズ中にエラーが発生しました: {e}")<|MERGE_RESOLUTION|>--- conflicted
+++ resolved
@@ -106,13 +106,12 @@
         retry_interval = float(getattr(self, 'retry_interval', 2.0))
         for attempt in range(1, max_retries + 1):
             try:
-<<<<<<< HEAD
-                iCommand = 0x0001  # Int16
-                iSpeed   = -1      # Int16
-                iTone    = -1      # Int16
-                iVolume  = -1      # Int16
-                iVoice   = 1       # Int16
-                bCode    = 0       # 1バイト
+                iCommand = 0x0001  # Int16（メッセージ読み上げ）
+                iSpeed   = -1      # Int16（速度: -1=デフォルト）
+                iTone    = -1      # Int16（音程: -1=デフォルト）
+                iVolume  = -1      # Int16（音量: -1=デフォルト）
+                iVoice   = 1       # Int16（声質: 1=女性1）
+                bCode    = 0       # 1バイト（文字コード: 0=UTF-8）
                 bMessage = text.encode('utf-8')
                 iLength  = len(bMessage)
 
@@ -124,23 +123,6 @@
                 with socket.socket(socket.AF_INET, socket.SOCK_STREAM) as sock:
                     sock.settimeout(self._timeout)
                     sock.connect((self.host, self.port))
-=======
-                iCommand = 0x0001  # メッセージ読み上げ
-                iSpeed   = -1      # 速度（-1:デフォルト）
-                iTone    = -1      # 音程（-1:デフォルト）
-                iVolume  = -1      # 音量（-1:デフォルト）
-                iVoice   = 1       # 声質（1:女性1）
-                bCode    = 0       # 文字コード(0:UTF-8)
-                bMessage = text.encode('utf-8')
-                iLength  = len(bMessage)
-
-                with socket.socket(socket.AF_INET, socket.SOCK_STREAM) as sock:
-                    sock.settimeout(self._timeout)
-                    sock.connect((self.host, self.port))
-                    packet = struct.pack('<hhhhhb', iCommand, iSpeed, iTone, iVolume, iVoice, bCode)
-                    packet += struct.pack('<I', iLength)
-                    packet += bMessage
->>>>>>> 0d5acc6d
                     self.logger.debug(f"送信バイト列: {packet}")
                     sock.sendall(packet)
                 self.logger.info(f"棒読みちゃん本体にバイナリコマンド送信: {text}")
